--- conflicted
+++ resolved
@@ -602,11 +602,7 @@
 
     tokenizer = None
     # If we're using bert, use the pretrained tokenizer instead
-<<<<<<< HEAD
-    if args.model_name == "DBERT" or args.model_name == 'vanilla-DBERT':
-=======
     if args.model_name in TRANSFORMERS:
->>>>>>> cdc2ef48
         tokenizer = DistilBertTokenizer.from_pretrained(args.pretrained_model)
         splits, _ = dataloader(tokenizer=tokenizer)
         vocab = TokenizerVocabWrapper(tokenizer)
