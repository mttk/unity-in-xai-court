--- conflicted
+++ resolved
@@ -24,14 +24,9 @@
 class JWAttentionClassifier(nn.Module):
   def __init__(self, config, meta):
     super(JWAttentionClassifier, self).__init__()
-<<<<<<< HEAD
     # Store vocab for interpretability methods
     self.vocab = meta.vocab
-=======
-
     self.num_targets = meta.num_targets
-
->>>>>>> f7252cc5
     self.hidden_dim = config.hidden_dim
     # Initialize embeddings
     self.embedding_dim = config.embedding_dim
