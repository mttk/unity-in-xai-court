import numpy as np

import torch
import torch.nn as nn

from captum.attr import visualization

from captum.attr import (
    GradientShap,
    Lime,
    DeepLift,
    DeepLiftShap,
    IntegratedGradients,
    LayerIntegratedGradients,
    TokenReferenceBase,
    LayerConductance,
    NeuronConductance,
    NoiseTunnel,
)

from captum._utils.models.linear_model import SkLearnRidge

class Interpreter:

    def interpret_instance(self, instance, **kwargs):
        # Determine and set additional kwargs for the attribute method

<<<<<<< HEAD
        # 1. Prepare arguments
        args = dict(
                **kwargs,
                **self.attribute_kwargs()
            )

=======
        kwargs = {}
>>>>>>> 3fd0346c
        with torch.no_grad():
            # 2. Embed instance
            embedded_instance = self.model.embed(instance)

            attributions, delta = self.attribute(embedded_instance)

    def attribute_kwargs(self, captum_inputs, mask_features_by_token=False):
        """
        >> Adapted from court-of-xai codebase
        Args:
            captum_inputs (Tuple): result of model.instances_to_captum_inputs.
            mask_features_by_token (bool, optional): For Captum methods that require a feature mask,
                                                     define each token as a feature if True. If False,
                                                     define each scalar in the embedding dimension as a
                                                     feature (e.g., default behavior in LIME).
                                                     Defaults to False.

        Returns:
            Dict: key-word arguments to be given to the attribute method of the
                  relevant Captum Attribution sub-class.
        """
        inputs, target, additional = captum_inputs
        vocab = self.model.vocab

        # Manually check for distilbert.
        if isinstance(self.predictor._model, DistilBertForSequenceClassification):
            embedding = self.predictor._model.embeddings 
        else:
            embedding = self.model.embedding # Need to assure the embedding is always fetchable
    
        pad_idx = vocab.get_padding_index()
        pad_idx = torch.LongTensor([[pad_idx]]).to(inputs[0].device)
        pad_idxs = tuple(pad_idx.expand(tensor.size()[:2]) for tensor in inputs)
        baselines = tuple(embedding(idx) for idx in pad_idxs)

        attr_kwargs = {
            'inputs' : inputs,
            'target': target,
            'baselines' : baselines,
            'additional_forward_args' : additional
        }

        # For methods that require a feature mask, define each token as one feature
        if mask_features_by_token:
            # see: https://captum.ai/api/lime.html for the definition of a feature mask
            feature_mask_tuple = tuple()
            for i in range(len(inputs)):
                input_tensor = inputs[i]
                bs, seq_len, emb_dim = input_tensor.shape
                feature_mask = torch.tensor(list(range(bs * seq_len))).reshape([bs, seq_len, 1])
                feature_mask = feature_mask.to(inputs[0].device)
                feature_mask = feature_mask.expand(-1, -1, emb_dim)
                feature_mask_tuple += (feature_mask,) # (bs, seq_len, emb_dim)
            attr_kwargs['feature_mask'] = feature_mask_tuple

        return attr_kwargs



def visualize_attributions(visualization_records):
    cast_records = []
    for record in visualization_records:
        # Each record is assumed to be a tuple
        print(record)
        cast_records.append(visualization.VisualizationDataRecord(
            *record
            ))
    visualization.visualize_text(cast_records)


def interpret_instance_lime(model, numericalized_instance):
  device = next(iter(model.parameters())).device
  linear_model = SkLearnRidge()
  lime = Lime(model)

  numericalized_instance = numericalized_instance.unsqueeze(0) # Add fake batch dim
  # Feature mask enumerates (word) features in each instance 
  bsz, seq_len = 1, len(numericalized_instance)
  feature_mask = torch.tensor(list(range(bsz*seq_len))).reshape([bsz, seq_len, 1])
  feature_mask = feature_mask.to(device)
  feature_mask = feature_mask.expand(-1, -1, model.embedding_dim)

  attributions = lime.attribute(numericalized_instance,
                                target=1, n_samples=1000,
                                feature_mask=feature_mask) # n samples arg taken from court of xai

  print(attributions.shape)
  print('Lime Attributions:', attributions)
  return attributions

def interpret_instance_deeplift(model, numericalized_instance):

  _model = model.captum_sub_model()
  dl = DeepLift(_model)

  numericalized_instance = numericalized_instance.unsqueeze(0) # Add fake batch dim
  lengths = torch.tensor(len(numericalized_instance)).unsqueeze(0)
  logits, return_dict = model(numericalized_instance, lengths)
  pred = logits.squeeze() # obtain prediction
  scaled_pred = nn.Sigmoid()(pred).item() # scale to probability

  # Reference indices are just a bunch of padding indices
  # token_reference = TokenReferenceBase(reference_token_idx=0) # Padding index is the reference
  # reference_indices = token_reference.generate_reference(len(numericalized_instance), 
  #                                                        device=next(iter(model.parameters())).device).unsqueeze(0)
  with torch.no_grad():
    embedded_instance = model.embedding(numericalized_instance)
    # Pass embeddings to input

    outs, delta = dl.attribute(embedded_instance, return_convergence_delta=True)
  print(outs)
  return outs, scaled_pred, delta


def interpret_instance_lig(model, numericalized_instance):
  _model = model.captum_sub_model()
  lig = LayerIntegratedGradients(_model, model.embedding) # LIG uses embedding data

  numericalized_instance = numericalized_instance.unsqueeze(0) # Add fake batch dim
  lengths = torch.tensor(len(numericalized_instance)).unsqueeze(0)
  logits, return_dict = model(numericalized_instance, lengths)
  pred = logits.squeeze() # obtain prediction
  # print(pred)
  scaled_pred = nn.Sigmoid()(pred).item() # scale to probability

  # Reference indices are just a bunch of padding indices
  token_reference = TokenReferenceBase(reference_token_idx=0) # Padding index is the reference
  reference_indices = token_reference.generate_reference(len(numericalized_instance), 
                                                          device=next(iter(model.parameters())).device).unsqueeze(0)
  with torch.no_grad():
    embedded_instance = model.embedding(numericalized_instance)

    attributions, delta = lig.attribute(embedded_instance, reference_indices,
                                        n_steps=500, return_convergence_delta=True)
  print('IG Attributions:', attributions)
  print('Convergence Delta:', delta)
  return attributions, scaled_pred, delta<|MERGE_RESOLUTION|>--- conflicted
+++ resolved
@@ -25,16 +25,11 @@
     def interpret_instance(self, instance, **kwargs):
         # Determine and set additional kwargs for the attribute method
 
-<<<<<<< HEAD
         # 1. Prepare arguments
         args = dict(
                 **kwargs,
                 **self.attribute_kwargs()
             )
-
-=======
-        kwargs = {}
->>>>>>> 3fd0346c
         with torch.no_grad():
             # 2. Embed instance
             embedded_instance = self.model.embed(instance)
